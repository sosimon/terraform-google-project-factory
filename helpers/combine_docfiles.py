#!/usr/bin/env python3

# Copyright 2018 Google LLC
#
# Licensed under the Apache License, Version 2.0 (the "License");
# you may not use this file except in compliance with the License.
# You may obtain a copy of the License at
#
#     https://www.apache.org/licenses/LICENSE-2.0
#
# Unless required by applicable law or agreed to in writing, software
# distributed under the License is distributed on an "AS IS" BASIS,
# WITHOUT WARRANTIES OR CONDITIONS OF ANY KIND, either express or implied.
# See the License for the specific language governing permissions and
# limitations under the License.

''' Combine file from:
  * script argument 1
  with content of file from:
  * script argument 2
  using the beginning of line separators
  hardcoded using regexes in this file:

  We exclude any text using the separate
  regex specified here
'''

import re
import sys

insert_separator_regex = r'(.*?\[\^\]\:\ \(autogen_docs_start\))(.*?)(\n\[\^\]\:\ \(autogen_docs_end\).*?$)'
exclude_separator_regex = r'(.*?)Copyright 20\d\d Google LLC.*?limitations under the License.(.*?)$'

if len(sys.argv) != 3:
<<<<<<< HEAD
  sys.exit(1)
print(sys.argv[1])
=======
    sys.exit(1)

>>>>>>> 72f0e310
input = open(sys.argv[1], "r").read()
replace_content = open(sys.argv[2], "r").read()

# Exclude the specified content from the replacement content
groups = re.match(exclude_separator_regex, replace_content, re.DOTALL).groups(0)
replace_content = groups[0] + groups[1]

# Find where to put the replacement content, overwrite the input file
groups = re.match(insert_separator_regex, input, re.DOTALL).groups(0)
output = groups[0] + replace_content + groups[2]
open(sys.argv[1], "w").write(output)<|MERGE_RESOLUTION|>--- conflicted
+++ resolved
@@ -32,13 +32,8 @@
 exclude_separator_regex = r'(.*?)Copyright 20\d\d Google LLC.*?limitations under the License.(.*?)$'
 
 if len(sys.argv) != 3:
-<<<<<<< HEAD
-  sys.exit(1)
-print(sys.argv[1])
-=======
     sys.exit(1)
 
->>>>>>> 72f0e310
 input = open(sys.argv[1], "r").read()
 replace_content = open(sys.argv[2], "r").read()
 
