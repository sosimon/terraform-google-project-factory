--- conflicted
+++ resolved
@@ -24,26 +24,11 @@
 provider "google" {
   credentials = "${file(local.credentials_file_path)}"
   version     = "~> 1.19"
-<<<<<<< HEAD
-=======
 }
 
 provider "google-beta" {
   credentials = "${file(local.credentials_file_path)}"
   version     = "~> 1.19"
-}
-
-provider "gsuite" {
-  credentials             = "${file(local.credentials_file_path)}"
-  impersonated_user_email = "${var.admin_email}"
-
-  oauth_scopes = [
-    "https://www.googleapis.com/auth/admin.directory.group",
-    "https://www.googleapis.com/auth/admin.directory.user",
-  ]
-
-  version = "~> 0.1.9"
->>>>>>> 3a1fd583
 }
 
 module "project-factory" {
