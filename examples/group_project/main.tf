/**
 * Copyright 2018 Google LLC
 *
 * Licensed under the Apache License, Version 2.0 (the "License");
 * you may not use this file except in compliance with the License.
 * You may obtain a copy of the License at
 *
 *      http://www.apache.org/licenses/LICENSE-2.0
 *
 * Unless required by applicable law or agreed to in writing, software
 * distributed under the License is distributed on an "AS IS" BASIS,
 * WITHOUT WARRANTIES OR CONDITIONS OF ANY KIND, either express or implied.
 * See the License for the specific language governing permissions and
 * limitations under the License.
 */

locals {
  credentials_file_path = "${var.credentials_file_path}"
}

/******************************************
  Provider configuration
 *****************************************/
provider "google" {
  credentials = "${file(local.credentials_file_path)}"
  version     = "~> 1.19"
<<<<<<< HEAD
=======
}

provider "google-beta" {
  credentials = "${file(local.credentials_file_path)}"
  version     = "~> 1.19"
>>>>>>> 3a1fd583
}

provider "gsuite" {
  credentials             = "${file(local.credentials_file_path)}"
  impersonated_user_email = "${var.admin_email}"

  oauth_scopes = [
    "https://www.googleapis.com/auth/admin.directory.group",
    "https://www.googleapis.com/auth/admin.directory.group.member",
  ]
}

module "project-factory" {
  source            = "../../modules/gsuite_enabled"
  random_project_id = "true"
  name              = "group-sample-project"
  org_id            = "${var.organization_id}"
  billing_account   = "${var.billing_account}"
  credentials_path  = "${local.credentials_file_path}"
  create_group      = "true"
  group_name        = "${var.project_group_name}"
  api_sa_group      = "${var.api_sa_group}"
}<|MERGE_RESOLUTION|>--- conflicted
+++ resolved
@@ -24,14 +24,11 @@
 provider "google" {
   credentials = "${file(local.credentials_file_path)}"
   version     = "~> 1.19"
-<<<<<<< HEAD
-=======
 }
 
 provider "google-beta" {
   credentials = "${file(local.credentials_file_path)}"
   version     = "~> 1.19"
->>>>>>> 3a1fd583
 }
 
 provider "gsuite" {
