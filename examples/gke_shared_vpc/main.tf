/**
 * Copyright 2018 Google LLC
 *
 * Licensed under the Apache License, Version 2.0 (the "License");
 * you may not use this file except in compliance with the License.
 * You may obtain a copy of the License at
 *
 *      http://www.apache.org/licenses/LICENSE-2.0
 *
 * Unless required by applicable law or agreed to in writing, software
 * distributed under the License is distributed on an "AS IS" BASIS,
 * WITHOUT WARRANTIES OR CONDITIONS OF ANY KIND, either express or implied.
 * See the License for the specific language governing permissions and
 * limitations under the License.
 */

locals {
  credentials_file_path = "${var.credentials_path}"
}

provider "google" {
  credentials = "${file(local.credentials_file_path)}"
  version     = "~> 1.19"
<<<<<<< HEAD
=======
}

provider "google-beta" {
  credentials = "${file(local.credentials_file_path)}"
  version     = "~> 1.19"
>>>>>>> 3a1fd583
}

module "project-factory" {
  source             = "../../"
  random_project_id  = "true"
  name               = "sample-gke-shared-project"
  org_id             = "${var.org_id}"
  billing_account    = "${var.billing_account}"
  shared_vpc         = "${var.shared_vpc}"
  activate_apis      = ["compute.googleapis.com", "container.googleapis.com", "cloudbilling.googleapis.com"]
  credentials_path   = "${local.credentials_file_path}"
  shared_vpc_subnets = "${var.shared_vpc_subnets}"
}<|MERGE_RESOLUTION|>--- conflicted
+++ resolved
@@ -21,14 +21,11 @@
 provider "google" {
   credentials = "${file(local.credentials_file_path)}"
   version     = "~> 1.19"
-<<<<<<< HEAD
-=======
 }
 
 provider "google-beta" {
   credentials = "${file(local.credentials_file_path)}"
   version     = "~> 1.19"
->>>>>>> 3a1fd583
 }
 
 module "project-factory" {
