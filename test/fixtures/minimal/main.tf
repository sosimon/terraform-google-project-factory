/**
 * Copyright 2018 Google LLC
 *
 * Licensed under the Apache License, Version 2.0 (the "License");
 * you may not use this file except in compliance with the License.
 * You may obtain a copy of the License at
 *
 *      http://www.apache.org/licenses/LICENSE-2.0
 *
 * Unless required by applicable law or agreed to in writing, software
 * distributed under the License is distributed on an "AS IS" BASIS,
 * WITHOUT WARRANTIES OR CONDITIONS OF ANY KIND, either express or implied.
 * See the License for the specific language governing permissions and
 * limitations under the License.
 */

provider "google" {
  credentials = "${file(var.credentials_path)}"
  version     = "~> 1.19"
}

provider "google-beta" {
  credentials = "${file(var.credentials_path)}"
  version     = "~> 1.19"
}

<<<<<<< HEAD
module "project-factory" {
  source            = "../../../"
  name              = "pf-ci-test-minimal"
=======
provider "gsuite" {
  credentials             = "${file(var.credentials_path)}"
  impersonated_user_email = "${var.gsuite_admin_account}"

  oauth_scopes = [
    "https://www.googleapis.com/auth/admin.directory.group",
    "https://www.googleapis.com/auth/admin.directory.group.member",
  ]

  version = "~> 0.1.9"
}

module "project-factory" {
  source            = "../../../"
  name              = "${var.name}"
>>>>>>> 33ee5ace
  random_project_id = true
  domain            = "${var.domain}"
  org_id            = "${var.org_id}"
  folder_id         = "${var.folder_id}"
  billing_account   = "${var.billing_account}"
  credentials_path  = "${var.credentials_path}"

  activate_apis = [
    "compute.googleapis.com",
    "container.googleapis.com",
  ]
}<|MERGE_RESOLUTION|>--- conflicted
+++ resolved
@@ -24,27 +24,10 @@
   version     = "~> 1.19"
 }
 
-<<<<<<< HEAD
 module "project-factory" {
-  source            = "../../../"
-  name              = "pf-ci-test-minimal"
-=======
-provider "gsuite" {
-  credentials             = "${file(var.credentials_path)}"
-  impersonated_user_email = "${var.gsuite_admin_account}"
+  source = "../../../"
 
-  oauth_scopes = [
-    "https://www.googleapis.com/auth/admin.directory.group",
-    "https://www.googleapis.com/auth/admin.directory.group.member",
-  ]
-
-  version = "~> 0.1.9"
-}
-
-module "project-factory" {
-  source            = "../../../"
   name              = "${var.name}"
->>>>>>> 33ee5ace
   random_project_id = true
   domain            = "${var.domain}"
   org_id            = "${var.org_id}"
