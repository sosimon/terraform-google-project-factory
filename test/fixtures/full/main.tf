/**
 * Copyright 2018 Google LLC
 *
 * Licensed under the Apache License, Version 2.0 (the "License");
 * you may not use this file except in compliance with the License.
 * You may obtain a copy of the License at
 *
 *      http://www.apache.org/licenses/LICENSE-2.0
 *
 * Unless required by applicable law or agreed to in writing, software
 * distributed under the License is distributed on an "AS IS" BASIS,
 * WITHOUT WARRANTIES OR CONDITIONS OF ANY KIND, either express or implied.
 * See the License for the specific language governing permissions and
 * limitations under the License.
 */

provider "google" {
  credentials = "${file(var.credentials_path)}"
  version     = "~> 1.19"
<<<<<<< HEAD
=======
}

provider "google-beta" {
  credentials = "${file(var.credentials_path)}"
  version     = "~> 1.19"
>>>>>>> 3a1fd583
}

provider "gsuite" {
  credentials             = "${file(var.credentials_path)}"
  impersonated_user_email = "${var.gsuite_admin_account}"

  oauth_scopes = [
    "https://www.googleapis.com/auth/admin.directory.group",
    "https://www.googleapis.com/auth/admin.directory.group.member",
  ]

  version = "~> 0.1.9"
}

locals {
  shared_vpc_subnets = ["projects/${var.shared_vpc}/regions/${module.vpc.subnets_regions[0]}/subnetworks/${module.vpc.subnets_names[0]}"]
}

resource "random_string" "suffix" {
  length  = 8
  special = false
  upper   = false
}

module "vpc" {
  source          = "terraform-google-modules/network/google"
  version         = "~> 0.4.0"
  network_name    = "pf-test-int-full-${random_string.suffix.result}"
  project_id      = "${var.shared_vpc}"
  # The provided project must already be a Shared VPC host
  shared_vpc_host = "false"

  subnets = [
    {
      subnet_name   = "subnet-01"
      subnet_ip     = "10.10.10.0/24"
      subnet_region = "us-east4"
    },
  ]

  secondary_ranges = {
    subnet-01 = [
      {
        range_name    = "subnet-01-secondary"
        ip_cidr_range = "192.168.64.0/24"
      },
    ]
  }
}

module "project-factory" {
<<<<<<< HEAD
  source = "../../../modules/gsuite_enabled"

  domain              = "${var.domain}"
  name                = "${var.name}"
  random_project_id   = true
=======
  source              = "../../../"
  name                = "pf-ci-test-full-${random_string.suffix.result}"
  random_project_id   = "true"
>>>>>>> 3a1fd583
  org_id              = "${var.org_id}"
  folder_id           = "${var.folder_id}"
  usage_bucket_name   = "${var.usage_bucket_name}"
  usage_bucket_prefix = "${var.usage_bucket_prefix}"
  billing_account     = "${var.billing_account}"
  create_group        = "${var.create_group}"
  group_role          = "${var.group_role}"
  group_name          = "${var.group_name}"
  shared_vpc          = "${var.shared_vpc}"
  shared_vpc_subnets  = "${local.shared_vpc_subnets}"
  sa_role             = "${var.sa_role}"
  sa_group            = "${var.sa_group}"
  credentials_path    = "${var.credentials_path}"
  lien                = "true"

  activate_apis = [
    "compute.googleapis.com",
    "container.googleapis.com",
  ]

  disable_services_on_destroy = "false"

  app_engine {
    location_id = "${var.region}"
    auth_domain = "${var.domain}"

    feature_settings = [
      {
        split_health_checks = false
      },
    ]
  }
}

resource "google_service_account" "extra_service_account" {
  project    = "${module.project-factory.project_id}"
  account_id = "extra-service-account"
}

resource "google_project_iam_member" "additive_sa_role" {
  count   = "${var.sa_role != "" ? 1 : 0}"
  project = "${module.project-factory.project_id}"
  role    = "${var.sa_role}"
  member  = "serviceAccount:${google_service_account.extra_service_account.email}"
}

resource "google_project_iam_member" "additive_shared_vpc_role" {
  count   = "${var.shared_vpc != "" ? 1 : 0}"
  project = "${var.shared_vpc}"
  role    = "roles/compute.networkUser"
  member  = "serviceAccount:${google_service_account.extra_service_account.email}"
}

resource "google_service_account_iam_member" "additive_service_account_grant_to_group" {
  count = "${module.project-factory.group_email != "" ? 1 : 0}"

  service_account_id = "projects/${module.project-factory.project_id}/serviceAccounts/${module.project-factory.service_account_email}"

  role   = "roles/iam.serviceAccountUser"
  member = "serviceAccount:${google_service_account.extra_service_account.email}"
}<|MERGE_RESOLUTION|>--- conflicted
+++ resolved
@@ -17,14 +17,11 @@
 provider "google" {
   credentials = "${file(var.credentials_path)}"
   version     = "~> 1.19"
-<<<<<<< HEAD
-=======
 }
 
 provider "google-beta" {
   credentials = "${file(var.credentials_path)}"
   version     = "~> 1.19"
->>>>>>> 3a1fd583
 }
 
 provider "gsuite" {
@@ -50,10 +47,11 @@
 }
 
 module "vpc" {
-  source          = "terraform-google-modules/network/google"
-  version         = "~> 0.4.0"
-  network_name    = "pf-test-int-full-${random_string.suffix.result}"
-  project_id      = "${var.shared_vpc}"
+  source       = "terraform-google-modules/network/google"
+  version      = "~> 0.4.0"
+  network_name = "pf-test-int-full-${random_string.suffix.result}"
+  project_id   = "${var.shared_vpc}"
+
   # The provided project must already be a Shared VPC host
   shared_vpc_host = "false"
 
@@ -76,17 +74,12 @@
 }
 
 module "project-factory" {
-<<<<<<< HEAD
   source = "../../../modules/gsuite_enabled"
 
-  domain              = "${var.domain}"
-  name                = "${var.name}"
+  domain = "${var.domain}"
+  name   = "pf-ci-test-full-${random_string.suffix.result}"
+
   random_project_id   = true
-=======
-  source              = "../../../"
-  name                = "pf-ci-test-full-${random_string.suffix.result}"
-  random_project_id   = "true"
->>>>>>> 3a1fd583
   org_id              = "${var.org_id}"
   folder_id           = "${var.folder_id}"
   usage_bucket_name   = "${var.usage_bucket_name}"
